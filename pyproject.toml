--- conflicted
+++ resolved
@@ -43,14 +43,6 @@
 ]
 
 [tool.codespell]
-<<<<<<< HEAD
-skip = "*.ipynb"
-ignore-words-list = "multline, ket, bra, braket, nwo, mater"
-
-[tool.pixi.project]
-channels = ["conda-forge"]
-platforms = ["linux-64"]
-=======
 skip = "*.ipynb, *.cls,*.bst,*.bib,*.lock"
 ignore-words-list = "multline, ket, bra, braket, nwo, mater"
 
@@ -120,21 +112,10 @@
 
 [tool.pixi.feature.profiler.pypi-dependencies]
 memray = "*"
->>>>>>> b3b414e5
 
 [tool.pixi.pypi-dependencies]
 meanfi = { path = ".", editable = true }
 
-<<<<<<< HEAD
-
-[tool.pixi.dependencies]
-python = ">=3.12.8,<4"
-numpy = ">=2.2.2,<3"
-kwant = ">=1.5.0,<2"
-matplotlib = ">=3.10.0,<4"
-scipy = "==1.15.1"
-ipykernel = ">=6.29.5,<7"
-=======
 [tool.pixi.feature.empty.dependencies]
 
 [tool.pixi.environments]
@@ -180,5 +161,4 @@
 zip = ">=3.0,<4"
 
 [tool.pixi.feature.empty.system-requirements]
-libc = { family = "unix", version = "0" }
->>>>>>> b3b414e5
+libc = { family = "unix", version = "0" }